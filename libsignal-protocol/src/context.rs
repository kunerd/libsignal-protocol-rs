use crate::{
    crypto::{Crypto, CryptoProvider, DefaultCrypto},
    errors::{InternalError, InternalErrorCode},
    identity_key_store::{self as iks, IdentityKeyStore},
    keys::{IdentityKeyPair, PreKeyList},
    pre_key_store::{self as pks, PreKeyStore},
    session_store::{self as sess, SessionStore},
    signed_pre_key_store::{self as spks, SignedPreKeyStore},
    store_context::StoreContext,
    Wrapped,
};
use std::{ffi::c_void, pin::Pin, ptr, rc::Rc};
use sys::signal_context;

pub struct Context(pub(crate) Rc<ContextInner>);

impl Context {
    pub fn new<C: Crypto + 'static>(
        crypto: C,
    ) -> Result<Context, InternalError> {
        ContextInner::new(crypto).map(|c| Context(Rc::new(c)))
    }

    pub fn generate_identity_key_pair(
        &self,
    ) -> Result<IdentityKeyPair, InternalError> {
        unsafe {
            let mut key_pair = ptr::null_mut();
<<<<<<< HEAD
            sys::signal_protocol_key_helper_generate_identity_key_pair(&mut key_pair, self.raw())
                .into_result()?;
=======
            sys::signal_protocol_key_helper_generate_identity_key_pair(
                &mut key_pair,
                self.raw(),
            )
            .to_result()?;
>>>>>>> 9773ba3e

            Ok(IdentityKeyPair::from_raw(key_pair, &self.0))
        }
    }

    pub fn generate_registration_id(
        &self,
        extended_range: i32,
    ) -> Result<u32, InternalError> {
        let mut id = 0;
        unsafe {
            sys::signal_protocol_key_helper_generate_registration_id(
                &mut id,
                extended_range,
                self.raw(),
            )
            .into_result()?;
        }

        Ok(id)
    }

    pub fn generate_pre_keys(
        &self,
        start: u32,
        count: u32,
    ) -> Result<PreKeyList, InternalError> {
        unsafe {
            let mut pre_keys_head = ptr::null_mut();
            sys::signal_protocol_key_helper_generate_pre_keys(
                &mut pre_keys_head,
                start,
                count,
                self.raw(),
            )
            .into_result()?;

            Ok(PreKeyList::from_raw(pre_keys_head, &self.0))
        }
    }

    pub fn new_store_context<P, K, S, I>(
        &self,
        pre_key_store: P,
        signed_pre_key_store: K,
        session_store: S,
        identity_key_store: I,
    ) -> Result<StoreContext, InternalError>
    where
        P: PreKeyStore + 'static,
        K: SignedPreKeyStore + 'static,
        S: SessionStore + 'static,
        I: IdentityKeyStore + 'static,
    {
        unsafe {
            let mut store_ctx = ptr::null_mut();
<<<<<<< HEAD
            sys::signal_protocol_store_context_create(&mut store_ctx, self.raw()).into_result()?;

            let pre_key_store = pks::new_vtable(pre_key_store);
            sys::signal_protocol_store_context_set_pre_key_store(store_ctx, &pre_key_store)
                .into_result()?;
=======
            sys::signal_protocol_store_context_create(
                &mut store_ctx,
                self.raw(),
            )
            .to_result()?;

            let pre_key_store = pks::new_vtable(pre_key_store);
            sys::signal_protocol_store_context_set_pre_key_store(
                store_ctx,
                &pre_key_store,
            )
            .to_result()?;
>>>>>>> 9773ba3e

            let signed_pre_key_store = spks::new_vtable(signed_pre_key_store);
            sys::signal_protocol_store_context_set_signed_pre_key_store(
                store_ctx,
                &signed_pre_key_store,
            )
            .into_result()?;

            let session_store = sess::new_vtable(session_store);
<<<<<<< HEAD
            sys::signal_protocol_store_context_set_session_store(store_ctx, &session_store)
                .into_result()?;
=======
            sys::signal_protocol_store_context_set_session_store(
                store_ctx,
                &session_store,
            )
            .to_result()?;
>>>>>>> 9773ba3e

            let identity_key_store = iks::new_vtable(identity_key_store);
            sys::signal_protocol_store_context_set_identity_key_store(
                store_ctx,
                &identity_key_store,
            )
            .into_result()?;

            Ok(StoreContext::new(store_ctx, &self.0))
        }
    }

    pub fn crypto(&self) -> &dyn Crypto { self.0.crypto.state() }

    pub(crate) fn raw(&self) -> *mut sys::signal_context { self.0.raw() }
}

impl Default for Context {
    fn default() -> Context {
        match Context::new(DefaultCrypto) {
            Ok(c) => c,
            Err(e) => {
                panic!("Unable to create a context using the defaults: {}", e)
            },
        }
    }
}

/// Our Rust wrapper around the [`sys::signal_context`].
///
/// # Safety
///
/// This **must** outlive any data created by the `libsignal-protocol-c`
/// library. You'll usually do this by adding a `Rc<ContextInner>` to any
/// wrapper types.
#[allow(dead_code)]
pub(crate) struct ContextInner {
    raw: *mut sys::signal_context,
    crypto: CryptoProvider,
    // A pointer to our [`State`] has been passed to `libsignal-protocol-c`, so
    // we need to make sure it is never moved.
    state: Pin<Box<State>>,
}

impl ContextInner {
    pub fn new<C: Crypto + 'static>(
        crypto: C,
    ) -> Result<ContextInner, InternalError> {
        unsafe {
            let mut global_context: *mut signal_context = ptr::null_mut();
            let crypto = CryptoProvider::new(crypto);
            let mut state = Pin::new(Box::new(State {}));

<<<<<<< HEAD
            let user_data = state.as_mut().get_mut() as *mut State as *mut c_void;
            sys::signal_context_create(&mut global_context, user_data).into_result()?;
            sys::signal_context_set_crypto_provider(global_context, &crypto.vtable)
                .into_result()?;
=======
            let user_data =
                state.as_mut().get_mut() as *mut State as *mut c_void;
            sys::signal_context_create(&mut global_context, user_data)
                .to_result()?;
            sys::signal_context_set_crypto_provider(
                global_context,
                &crypto.vtable,
            )
            .to_result()?;
>>>>>>> 9773ba3e
            sys::signal_context_set_locking_functions(
                global_context,
                Some(lock_function),
                Some(unlock_function),
            )
            .into_result()?;

            Ok(ContextInner {
                raw: global_context,
                crypto,
                state,
            })
        }
    }

    pub fn raw(&self) -> *mut sys::signal_context { self.raw }
}

impl Drop for ContextInner {
    fn drop(&mut self) {
        unsafe {
            sys::signal_context_destroy(self.raw());
        }
    }
}

unsafe extern "C" fn lock_function(_user_data: *mut c_void) {
    unimplemented!("TODO: Implement locking");
}
unsafe extern "C" fn unlock_function(_user_data: *mut c_void) {
    unimplemented!("TODO: Implement unlocking");
}

/// The "user state" we pass to `libsignal-protocol-c` as part of the global
/// context.
///
/// # Safety
///
/// A pointer to this [`State`] will be shared throughout the
/// `libsignal-protocol-c` library, so any mutation **must** be done using the
/// appropriate synchronisation mechanisms (i.e. `RefCell` or atomics).
struct State {}

#[cfg(test)]
mod tests {
    use super::*;

    #[test]
    fn library_initialization_example_from_readme() {
        let ctx = Context::new(DefaultCrypto).unwrap();

        drop(ctx);
    }
}<|MERGE_RESOLUTION|>--- conflicted
+++ resolved
@@ -26,17 +26,11 @@
     ) -> Result<IdentityKeyPair, InternalError> {
         unsafe {
             let mut key_pair = ptr::null_mut();
-<<<<<<< HEAD
-            sys::signal_protocol_key_helper_generate_identity_key_pair(&mut key_pair, self.raw())
-                .into_result()?;
-=======
             sys::signal_protocol_key_helper_generate_identity_key_pair(
                 &mut key_pair,
                 self.raw(),
             )
-            .to_result()?;
->>>>>>> 9773ba3e
-
+            .into_result()?;
             Ok(IdentityKeyPair::from_raw(key_pair, &self.0))
         }
     }
@@ -92,26 +86,18 @@
     {
         unsafe {
             let mut store_ctx = ptr::null_mut();
-<<<<<<< HEAD
-            sys::signal_protocol_store_context_create(&mut store_ctx, self.raw()).into_result()?;
-
-            let pre_key_store = pks::new_vtable(pre_key_store);
-            sys::signal_protocol_store_context_set_pre_key_store(store_ctx, &pre_key_store)
-                .into_result()?;
-=======
             sys::signal_protocol_store_context_create(
                 &mut store_ctx,
                 self.raw(),
             )
-            .to_result()?;
+            .into_result()?;
 
             let pre_key_store = pks::new_vtable(pre_key_store);
             sys::signal_protocol_store_context_set_pre_key_store(
                 store_ctx,
                 &pre_key_store,
             )
-            .to_result()?;
->>>>>>> 9773ba3e
+            .into_result()?;
 
             let signed_pre_key_store = spks::new_vtable(signed_pre_key_store);
             sys::signal_protocol_store_context_set_signed_pre_key_store(
@@ -121,16 +107,11 @@
             .into_result()?;
 
             let session_store = sess::new_vtable(session_store);
-<<<<<<< HEAD
-            sys::signal_protocol_store_context_set_session_store(store_ctx, &session_store)
-                .into_result()?;
-=======
             sys::signal_protocol_store_context_set_session_store(
                 store_ctx,
                 &session_store,
             )
-            .to_result()?;
->>>>>>> 9773ba3e
+            .into_result()?;
 
             let identity_key_store = iks::new_vtable(identity_key_store);
             sys::signal_protocol_store_context_set_identity_key_store(
@@ -183,23 +164,15 @@
             let mut global_context: *mut signal_context = ptr::null_mut();
             let crypto = CryptoProvider::new(crypto);
             let mut state = Pin::new(Box::new(State {}));
-
-<<<<<<< HEAD
-            let user_data = state.as_mut().get_mut() as *mut State as *mut c_void;
-            sys::signal_context_create(&mut global_context, user_data).into_result()?;
-            sys::signal_context_set_crypto_provider(global_context, &crypto.vtable)
-                .into_result()?;
-=======
             let user_data =
                 state.as_mut().get_mut() as *mut State as *mut c_void;
             sys::signal_context_create(&mut global_context, user_data)
-                .to_result()?;
+                .into_result()?;
             sys::signal_context_set_crypto_provider(
                 global_context,
                 &crypto.vtable,
             )
-            .to_result()?;
->>>>>>> 9773ba3e
+            .into_result()?;
             sys::signal_context_set_locking_functions(
                 global_context,
                 Some(lock_function),
